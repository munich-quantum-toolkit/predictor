--- conflicted
+++ resolved
@@ -18,10 +18,8 @@
 
 ### Changed
 
-<<<<<<< HEAD
-=======
+
 - 🎨 Adjust the ESP reward calculation to become Qiskit v2 compatible ([#406]) ([**@nquetschlich**])
->>>>>>> e0358d61
 - ✨ Improve the ML part and its usability ([#403]) ([**@nquetschlich**])
 - 📝 Migrate the documentation from .rst to .md files ([#403]) ([**@nquetschlich**])
 - ✨ Improve RL action handling by using dataclasses ([#401]) ([**@nquetschlich**])
