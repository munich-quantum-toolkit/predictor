--- conflicted
+++ resolved
@@ -616,18 +616,8 @@
 
 
 def load_training_data():
-<<<<<<< HEAD
-    training_data = np.load("training_data/training_data.npy", allow_pickle=True)
-
-    names_list = list(np.load("training_data/names_list.npy", allow_pickle=True))
-
-
-    scores_list = list(np.load("training_data/scores_list.npy", allow_pickle=True))
-
-=======
     training_data = np.load("training_data.npy", allow_pickle=True)
     names_list = list(np.load("names_list.npy", allow_pickle=True))
     scores_list = list(np.load("scores_list.npy", allow_pickle=True))
->>>>>>> c5784445
 
     return training_data, names_list, scores_list