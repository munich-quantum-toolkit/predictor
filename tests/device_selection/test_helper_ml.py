--- conflicted
+++ resolved
@@ -3,12 +3,7 @@
 import pytest
 
 from mqt.bench import benchmark_generator
-<<<<<<< HEAD
-from mqt.bench.devices import get_available_device_names, get_available_devices
-from mqt.predictor import ml, qcompile
-=======
 from mqt.predictor import ml
->>>>>>> b735d2a9
 
 
 def test_load_training_data() -> None:
@@ -57,31 +52,6 @@
         assert path.exists()
 
 
-<<<<<<< HEAD
-def test_predict_device_for_figure_of_merit() -> None:
-    qc = benchmark_generator.get_benchmark("ghz", 1, 5)
-    assert ml.helper.predict_device_for_figure_of_merit(qc, "expected_fidelity") in get_available_device_names()
-
-    with pytest.raises(FileNotFoundError, match="Classifier is neither trained nor saved."):
-        ml.helper.predict_device_for_figure_of_merit(qc, "false_input")  # type: ignore[arg-type]
-
-    devices = get_available_devices()
-    for d in devices:
-        d.num_qubits = 0
-    with pytest.raises(ValueError, match="No suitable device found."):
-        ml.helper.predict_device_for_figure_of_merit(qc, "expected_fidelity", devices)
-
-
-def test_qcompile() -> None:
-    qc = benchmark_generator.get_benchmark("ghz", 1, 5)
-    qc_compiled, compilation_information, quantum_device = qcompile(qc)
-    assert quantum_device in get_available_device_names()
-    assert qc_compiled.layout is not None
-    assert len(qc_compiled) > 0
-
-
-=======
->>>>>>> b735d2a9
 def test_get_path_results() -> None:
     for get_ghz_path_results in (True, False):
         path = ml.helper.get_path_results(ghz_results=get_ghz_path_results)
