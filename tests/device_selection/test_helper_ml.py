--- conflicted
+++ resolved
@@ -3,11 +3,7 @@
 import pytest
 
 from mqt.bench import benchmark_generator
-<<<<<<< HEAD
-from mqt.bench.devices import get_available_device_names
-=======
 from mqt.bench.devices import get_available_device_names, get_available_devices
->>>>>>> f9e44b83
 from mqt.predictor import ml, qcompile
 
 
@@ -60,8 +56,6 @@
 def test_predict_device_for_figure_of_merit() -> None:
     qc = benchmark_generator.get_benchmark("ghz", 1, 5)
     assert ml.helper.predict_device_for_figure_of_merit(qc, "expected_fidelity") in get_available_device_names()
-<<<<<<< HEAD
-=======
 
     with pytest.raises(FileNotFoundError, match="Classifier is neither trained nor saved."):
         ml.helper.predict_device_for_figure_of_merit(qc, "false_input")  # type: ignore[arg-type]
@@ -71,7 +65,6 @@
         d.num_qubits = 0
     with pytest.raises(ValueError, match="No suitable device found."):
         ml.helper.predict_device_for_figure_of_merit(qc, "expected_fidelity", devices)
->>>>>>> f9e44b83
 
 
 def test_qcompile() -> None:
