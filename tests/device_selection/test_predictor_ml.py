--- conflicted
+++ resolved
@@ -101,20 +101,11 @@
     qasm_path = Path("test.qasm")
     with Path(qasm_path).open("w") as f:
         dump(qc, f)
-<<<<<<< HEAD
-    predictor.compile_all_circuits_devicewise(
-        device_name="ionq_harmony",
-        timeout=100,
-        figure_of_merit=figure_of_merit,
-        source_path=source_path,
-        target_path=target_path,
-    )
-=======
 
     if sys.platform == "win32":
         with pytest.warns(RuntimeWarning, match="Timeout is not supported on Windows."):
             predictor.compile_all_circuits_devicewise(
-                device_name="ibm_montreal",
+                device_name="ionq_harmony",
                 timeout=100,
                 figure_of_merit=figure_of_merit,
                 source_path=source_path,
@@ -122,14 +113,13 @@
             )
     else:
         predictor.compile_all_circuits_devicewise(
-            device_name="ibm_montreal",
+            device_name="ionq_harmony",
             timeout=100,
             figure_of_merit=figure_of_merit,
             source_path=source_path,
             target_path=target_path,
         )
 
->>>>>>> cfd9e725
     assert any(file.suffix == ".qasm" for file in target_path.iterdir())
 
     training_sample, circuit_name, scores = predictor.generate_training_sample(
