"""Tests for the compilation with reinforcement learning."""

from __future__ import annotations

from pathlib import Path

import pytest
from qiskit import QuantumCircuit
from qiskit.qasm2 import dump

from mqt.bench import get_benchmark
from mqt.predictor import reward, rl


def test_predictor_env_reset_from_string() -> None:
    """Test the reset function of the predictor environment with a quantum circuit given as a string as input."""
    predictor = rl.Predictor(figure_of_merit="expected_fidelity", device_name="ionq_harmony")
    qasm_path = Path("test.qasm")
    qc = get_benchmark("dj", 1, 3)
    with qasm_path.open("w", encoding="utf-8") as f:
        dump(qc, f)
    assert predictor.env.reset(qc=qasm_path)[0] == rl.helper.create_feature_dict(qc)


def test_predictor_env_esp_error() -> None:
    """Test the predictor environment with ESP as figure of merit and missing calibration data."""
    with pytest.raises(ValueError, match="Missing calibration data for ESP calculation on ibm_montreal."):
        rl.Predictor(figure_of_merit="expected_success_probability", device_name="ibm_montreal")


@pytest.mark.parametrize(
    "figure_of_merit",
    reward.FIGURES_OF_MERIT,
)
def test_qcompile_with_newly_trained_models(figure_of_merit: reward.figure_of_merit) -> None:
    """Test the qcompile function with a newly trained model.

<<<<<<< HEAD
    Important: Those trained models are used in later tests and must not be deleted.
    To test ESP as well, training must be done with a device that provides all relevant information (i.e. T1, T2 and gate times).
    """
    device = "ionq_harmony"  # fully specified calibration data
=======
    device = "ibm_montreal"
    qc = get_benchmark("ghz", 1, 5)
>>>>>>> 79a6a0ba
    predictor = rl.Predictor(figure_of_merit=figure_of_merit, device_name=device)

    model_name = "model_" + figure_of_merit + "_" + device
    if not Path(rl.helper.get_path_trained_model() / (model_name + ".zip")).exists():
        with pytest.raises(
            FileNotFoundError, match="The RL model is not trained yet. Please train the model before using it."
        ):
            rl.qcompile(qc, figure_of_merit=figure_of_merit, device_name=device)

    predictor.train_model(
        timesteps=100,
        test=True,
    )

    res = rl.qcompile(qc, figure_of_merit=figure_of_merit, device_name=device)
    assert isinstance(res, tuple)
    qc_compiled, compilation_information = res

    assert isinstance(qc_compiled, QuantumCircuit)
    assert qc_compiled.layout is not None
    assert compilation_information is not None


def test_qcompile_with_false_input() -> None:
    """Test the qcompile function with false input."""
    qc = get_benchmark("dj", 1, 5)
    with pytest.raises(ValueError, match="figure_of_merit must not be None if predictor_singleton is None."):
        rl.helper.qcompile(qc, None, "quantinuum_h2")
    with pytest.raises(ValueError, match="device_name must not be None if predictor_singleton is None."):
        rl.helper.qcompile(qc, "expected_fidelity", None)<|MERGE_RESOLUTION|>--- conflicted
+++ resolved
@@ -35,15 +35,11 @@
 def test_qcompile_with_newly_trained_models(figure_of_merit: reward.figure_of_merit) -> None:
     """Test the qcompile function with a newly trained model.
 
-<<<<<<< HEAD
     Important: Those trained models are used in later tests and must not be deleted.
     To test ESP as well, training must be done with a device that provides all relevant information (i.e. T1, T2 and gate times).
     """
     device = "ionq_harmony"  # fully specified calibration data
-=======
-    device = "ibm_montreal"
     qc = get_benchmark("ghz", 1, 5)
->>>>>>> 79a6a0ba
     predictor = rl.Predictor(figure_of_merit=figure_of_merit, device_name=device)
 
     model_name = "model_" + figure_of_merit + "_" + device
