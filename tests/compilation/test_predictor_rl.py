--- conflicted
+++ resolved
@@ -14,12 +14,8 @@
     predictor = rl.Predictor(figure_of_merit="expected_fidelity", device_name="ionq_harmony")
     qasm_path = Path("test.qasm")
     qc = get_benchmark("dj", 1, 3)
-<<<<<<< HEAD
-    qc.from_qasm_file(str(qasm_path))
-=======
     with Path(qasm_path).open("w") as f:
         dump(qc, f)
->>>>>>> b735d2a9
     assert predictor.env.reset(qc=qasm_path)[0] == rl.helper.create_feature_dict(qc)
 
 
