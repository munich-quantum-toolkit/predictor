# Copyright (c) 2023 - 2025 Chair for Design Automation, TUM
# Copyright (c) 2025 Munich Quantum Software Company GmbH
# All rights reserved.
#
# SPDX-License-Identifier: MIT
#
# Licensed under the MIT License

[build-system]
requires = [
  "hatchling>=1.27.0",
  "hatch-vcs>=0.4.0"
]
build-backend = "hatchling.build"

[project]
name = "mqt.predictor"
description = "MQT Predictor - A MQT Tool for Automatic Device Selection with Device-Specific Circuit Compilation for Quantum Computing"
readme = "README.md"
authors = [
    { name = "Nils Quetschlich", email = "nils.quetschlich@tum.de" },
    { name = "Lukas Burgholzer", email = "lukas.burgholzer@tum.de"},
    { name = "Patrick Hopf", email = "patrick.hopf@tum.de"},
]
keywords = ["MQT",  "quantum computing", "compilation", "machine learning", "prediction"]
license = "MIT"
license-files = ["LICENSE.md"]
requires-python = ">=3.10"
dynamic = ["version"]

dependencies = [
    "mqt.bench>=2.0.0",
    "qiskit>=1.3.3",
    "pytket>=1.29.0", # lowest version that supports the used pytket AutoRebase pass instead of auto_rebase
<<<<<<< HEAD
    "pytket_qiskit>=0.71.0",
    # TODO(denialhaag): Remove once pytket_qiskit is updated
    #   https://github.com/munich-quantum-toolkit/predictor/issues/471
    "qiskit-ibm-runtime>=0.30.0,<0.42.0",
=======
    "pytket_qiskit>=0.61.0",
    "qiskit-ibm-runtime>=0.30.0",
>>>>>>> 40507e0e
    "sb3_contrib>=2.0.0",
    "stable-baselines3>=2.7.0",
    "tqdm>=4.66.0",
    "rich>=12.6.0",
    "scikit-learn>=1.5.1",
    "tensorboard>=2.17.0",
    "bqskit>=1.2.0",
    "numpy>=2.1; python_version >= '3.13'",
    "numpy>=1.26; python_version >= '3.12'",
    "numpy>=1.24; python_version >= '3.11'",
    "numpy>=1.22",
    "typing-extensions>=4.1",  # for `assert_never`
    "qiskit-ibm-transpiler==0.13.1; python_version < '3.13'", # Do not support python 3.13 yet
    "qiskit-ibm-ai-local-transpiler==0.4.2; python_version < '3.13'",
]

classifiers = [
    "Development Status :: 4 - Beta",
    "Intended Audience :: Developers",
    "Operating System :: Microsoft :: Windows",
    "Operating System :: MacOS",
    "Operating System :: POSIX :: Linux",
    "Programming Language :: Python :: 3 :: Only",
    "Programming Language :: Python :: 3.10",
    "Programming Language :: Python :: 3.11",
    "Programming Language :: Python :: 3.12",
    "Programming Language :: Python :: 3.13",
    "Programming Language :: Python :: 3.14",
    "Intended Audience :: Science/Research",
    "Natural Language :: English",
    "Topic :: Scientific/Engineering :: Electronic Design Automation (EDA)",
]

[dependency-groups]
test = [
    "pytest>=8.4.1",
    "pytest-cov>=6.2.1",
]
docs = [
    "furo>=2024.8.6",
    "myst-nb>=1.2.0",
    "setuptools-scm>=8.3.1",
    "sphinx-design>=0.6.1",
    "sphinx-autoapi>=3.6.0",
    "sphinx-copybutton>=0.5.2",
    "sphinxcontrib-bibtex>=2.6.5",
    "sphinxcontrib-svg2pdfconverter>=1.3.0",
    "sphinxext-opengraph>=0.10.0",
    "sphinx>=7.4.7",
    "sphinx>=8.1.3; python_version >= '3.10'",
    "sphinx>=8.2.3; python_version >= '3.11'",
]
dev = [
  {include-group = "test"},
  {include-group = "docs"},
]

[project.urls]
Homepage = "https://github.com/munich-quantum-toolkit/predictor"
Issues = "https://github.com/munich-quantum-toolkit/predictor/issues"
Discussions = "https://github.com/munich-quantum-toolkit/predictor/discussions"
Research = "https://www.cda.cit.tum.de/research/quantum/"

[tool.hatch.build.targets.wheel]
packages = ["src/mqt"]

[tool.hatch.version]
source = "vcs"

[tool.hatch.build.hooks.vcs]
version-file = "src/mqt/predictor/_version.py"


[tool.pytest.ini_options]
minversion = "7.2"
testpaths = ["tests/"]
addopts = [
    "-ra",
    "--strict-markers",
    "--strict-config",
    "--showlocals",
]
log_cli_level = "INFO"
xfail_strict = true
filterwarnings = [
    'error',
    'ignore:.*pytorch.*:UserWarning:',
    'ignore:.*Values in x.*:RuntimeWarning:',
    'ignore:.*The least populated class in y has only 3 members, which is less than n_splits=5.*:UserWarning:',
    'ignore:.*divide by zero encountered in det.*:RuntimeWarning:',
    'ignore:.*invalid value encountered in det.*:RuntimeWarning:',
    'ignore:.*Treating CircuitInstruction as an iterable is deprecated legacy behavior since Qiskit 1.2, and will be removed in Qiskit 3.0.*:DeprecationWarning:',
    'ignore:.*qiskit.providers.models is deprecated since Qiskit 1.2*:DeprecationWarning:',
    'ignore:.*The class ``qiskit.qobj.*`` is deprecated as of Qiskit 1.3.*:DeprecationWarning:',
    'ignore:.*The property ``qiskit.circuit.instruction.Instruction.*`` is deprecated as of qiskit 1.3.0.*:DeprecationWarning:',
    'ignore:.*Timeout is not supported on Windows\\.:RuntimeWarning',

]

[tool.coverage]
run.source = ["mqt.predictor"]
report.exclude_also = [
    '\.\.\.',
    'if TYPE_CHECKING:',
    'raise AssertionError',
    'raise NotImplementedError',
]
run.disable_warnings = [
    "no-sysmon",
]

show_missing = true
skip_empty = true
precision = 1

[tool.mypy]
mypy_path = "$MYPY_CONFIG_FILE_DIR/src"
files = ["src", "tests"]
python_version = "3.10"
strict = true
enable_error_code = ["ignore-without-code", "redundant-expr", "truthy-bool"]
warn_unreachable = true
explicit_package_bases = true
pretty = true

[[tool.mypy.overrides]]
module = ["pytket.*"]
implicit_reexport = true

[[tool.mypy.overrides]]
# `mqt.bench` and `sb3_contrib` are fully typed but take forever to install in the environment.
# recent versions of `gym` are typed, but stable-baselines3 pins a very old version of gym.
# qiskit is not yet marked as typed, but is typed mostly.
# the other libraries do not have type stubs.
module = ["qiskit.*", "joblib.*", "sklearn.*", "matplotlib.*", "gymnasium.*", "mqt.bench.*", "sb3_contrib.*", "bqskit.*", "qiskit_ibm_runtime.*", "networkx.*", "stable_baselines3.*","qiskit_ibm_transpiler.*"]
ignore_missing_imports = true

[tool.ruff]
line-length = 120
extend-include = ["*.ipynb"]
preview = true
unsafe-fixes = true

[tool.ruff.lint]
extend-select = [
    "A",           # flake8-builtins
    "ANN",         # flake8-annotations
    "ARG",         # flake8-unused-arguments
    "ASYNC",       # flake8-async
    "B",  "B904",  # flake8-bugbear
    "C4",          # flake8-comprehensions
    "D",           # pydocstyle
    "EM",          # flake8-errmsg
    "EXE",         # flake8-executable
    "FA",          # flake8-future-annotations
    "FLY",         # flynt
    "FURB",        # refurb
    "I",           # isort
    "ICN",         # flake8-import-conventions
    "ISC",         # flake8-implicit-str-concat
    "LOG",         # flake8-logging-format
    "N",           # flake8-naming
    "NPY",         # numpy
    "PERF",        # perflint
    "PGH",         # pygrep-hooks
    "PIE",         # flake8-pie
    "PL",          # pylint
    "PT",          # flake8-pytest-style
    "PTH",         # flake8-use-pathlib
    "PYI",         # flake8-pyi
    "Q",           # flake8-quotes
    "RET",         # flake8-return
    "RSE",         # flake8-raise
    "RUF",         # Ruff-specific
    "SLF",         # flake8-self
    "SLOT",        # flake8-slots
    "SIM",         # flake8-simplify
    "TC",         # flake8-type-checking
    "TID",         # flake8-tidy-imports
    "TRY",         # tryceratops
    "UP",          # pyupgrade
    "YTT",         # flake8-2020
]
ignore = [
    "ISC001",  # Conflicts with formatter
    "E501",    # Line too long (Black is enough)
    "PLR",     # Design related pylint codes
    "S101",    # Use of assert detected
]
flake8-unused-arguments.ignore-variadic-names = true
future-annotations = true

[tool.ruff.lint.isort]
known-first-party = ["mqt.predictor"]

[tool.ruff.lint.per-file-ignores]
"*.pyi" = ["D"]  # pydocstyle
"*.ipynb" = [
    "D",    # pydocstyle
    "E402", # Allow imports to appear anywhere in Jupyter notebooks
    "I002", # Allow missing `from __future__ import annotations` import
]

[tool.ruff.lint.pydocstyle]
convention = "google"


[tool.typos]
default.extend-ignore-re = [
  '"id": ".*",',
  "(?Rm)^.*(#|//)\\s*spellchecker:disable-line$",  # ignore line
  "(?s)(#|//)\\s*spellchecker:off.*?\\n\\s*(#|//)\\s*spellchecker:on" # ignore block
]
[tool.typos.default.extend-words]
wille = "wille"
anc = "anc"
aer = "aer"
fom = "fom"

[tool.repo-review]
<<<<<<< HEAD
ignore = ["GH200"]

[tool.uv]
override-dependencies = [
  "networkx==2.8.5", # Required by `qiskit-ibm-transpiler`
=======
ignore = [
    "GH200",
>>>>>>> 40507e0e
]<|MERGE_RESOLUTION|>--- conflicted
+++ resolved
@@ -32,15 +32,10 @@
     "mqt.bench>=2.0.0",
     "qiskit>=1.3.3",
     "pytket>=1.29.0", # lowest version that supports the used pytket AutoRebase pass instead of auto_rebase
-<<<<<<< HEAD
     "pytket_qiskit>=0.71.0",
     # TODO(denialhaag): Remove once pytket_qiskit is updated
     #   https://github.com/munich-quantum-toolkit/predictor/issues/471
     "qiskit-ibm-runtime>=0.30.0,<0.42.0",
-=======
-    "pytket_qiskit>=0.61.0",
-    "qiskit-ibm-runtime>=0.30.0",
->>>>>>> 40507e0e
     "sb3_contrib>=2.0.0",
     "stable-baselines3>=2.7.0",
     "tqdm>=4.66.0",
@@ -261,14 +256,9 @@
 fom = "fom"
 
 [tool.repo-review]
-<<<<<<< HEAD
 ignore = ["GH200"]
 
 [tool.uv]
 override-dependencies = [
   "networkx==2.8.5", # Required by `qiskit-ibm-transpiler`
-=======
-ignore = [
-    "GH200",
->>>>>>> 40507e0e
 ]