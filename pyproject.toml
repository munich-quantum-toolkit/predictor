# Copyright (c) 2023 - 2025 Chair for Design Automation, TUM
# Copyright (c) 2025 Munich Quantum Software Company GmbH
# All rights reserved.
#
# SPDX-License-Identifier: MIT
#
# Licensed under the MIT License

[build-system]
requires = [
  "hatchling>=1.27.0",
  "hatch-vcs>=0.4.0"
]
build-backend = "hatchling.build"

[project]
name = "mqt.predictor"
description = "MQT Predictor - A MQT Tool for Automatic Device Selection with Device-Specific Circuit Compilation for Quantum Computing"
readme = "README.md"
authors = [
    { name = "Nils Quetschlich", email = "nils.quetschlich@tum.de" },
    { name = "Lukas Burgholzer", email = "lukas.burgholzer@tum.de"},
    { name = "Patrick Hopf", email = "patrick.hopf@tum.de"},
]
keywords = ["MQT",  "quantum computing", "compilation", "machine learning", "prediction"]
license = "MIT"
license-files = ["LICENSE.md"]
requires-python = ">=3.10"
dynamic = ["version"]

dependencies = [
    "mqt.bench>=2.0.0",
    "qiskit>=1.3.3",
    "pytket>=1.29.0", # lowest version that supports the used pytket AutoRebase pass instead of auto_rebase
    "pytket_qiskit>=0.61.0",
    "qiskit-ibm-runtime>=0.30.0",
    "sb3_contrib>=2.0.0",
    "tqdm>=4.66.0",
    "rich>=12.6.0",
    "scikit-learn>=1.5.1",
    "tensorboard>=2.17.0",
    "bqskit>=1.2.0",
    "numpy>=2.1; python_version >= '3.13'",
    "numpy>=1.26; python_version >= '3.12'",
    "numpy>=1.24; python_version >= '3.11'",
    "numpy>=1.22",
<<<<<<< HEAD
    "numpy>=1.22,<2; sys_platform == 'darwin' and 'x86_64' in platform_machine and python_version < '3.13'",  # Restrict numpy v2 for macOS x86 since it is not supported anymore since torch v2.3.0
    "optuna>=4.5.0",
    "torch-geometric>=2.6.1",
    "torch>=2.7.1,<2.8.0; sys_platform == 'darwin' and 'x86_64' in platform_machine and python_version < '3.13'",  # Restrict torch v2.3.0 for macOS x86 since it is not supported anymore.
=======
>>>>>>> 1a25e9df
    "typing-extensions>=4.1",  # for `assert_never`
]

classifiers = [
    "Development Status :: 4 - Beta",
    "Intended Audience :: Developers",
    "Operating System :: Microsoft :: Windows",
    "Operating System :: MacOS",
    "Operating System :: POSIX :: Linux",
    "Programming Language :: Python :: 3 :: Only",
    "Programming Language :: Python :: 3.10",
    "Programming Language :: Python :: 3.11",
    "Programming Language :: Python :: 3.12",
    "Programming Language :: Python :: 3.13",
    "Programming Language :: Python :: 3.14",
    "Intended Audience :: Science/Research",
    "Natural Language :: English",
    "Topic :: Scientific/Engineering :: Electronic Design Automation (EDA)",
]

[dependency-groups]
test = [
    "pytest>=8.4.1",
    "pytest-cov>=6.2.1",
]
docs = [
    "furo>=2024.8.6",
    "myst-nb>=1.2.0",
    "setuptools-scm>=8.3.1",
    "sphinx-design>=0.6.1",
    "sphinx-autoapi>=3.6.0",
    "sphinx-copybutton>=0.5.2",
    "sphinxcontrib-bibtex>=2.6.5",
    "sphinxcontrib-svg2pdfconverter>=1.3.0",
    "sphinxext-opengraph>=0.10.0",
    "sphinx>=7.4.7",
    "sphinx>=8.1.3; python_version >= '3.10'",
    "sphinx>=8.2.3; python_version >= '3.11'",
]
dev = [
  {include-group = "test"},
  {include-group = "docs"},
]

[project.urls]
Homepage = "https://github.com/munich-quantum-toolkit/predictor"
Issues = "https://github.com/munich-quantum-toolkit/predictor/issues"
Discussions = "https://github.com/munich-quantum-toolkit/predictor/discussions"
Research = "https://www.cda.cit.tum.de/research/quantum/"

[tool.hatch.build.targets.wheel]
packages = ["src/mqt"]

[tool.hatch.version]
source = "vcs"

[tool.hatch.build.hooks.vcs]
version-file = "src/mqt/predictor/_version.py"


[tool.pytest.ini_options]
minversion = "7.2"
testpaths = ["tests/"]
addopts = [
    "-ra",
    "--strict-markers",
    "--strict-config",
    "--showlocals",
]
log_level = "INFO"
xfail_strict = true
filterwarnings = [
    'error',
    'ignore:.*pytorch.*:UserWarning:',
    "ignore:.*torch_geometric.*:UserWarning:",
    "ignore:.*'type_params' parameter of 'typing\\._eval_type'.*:DeprecationWarning:",
    'ignore:.*Values in x.*:RuntimeWarning:',
    'ignore:.*The least populated class in y has only 3 members, which is less than n_splits=5.*:UserWarning:',
    'ignore:.*divide by zero encountered in det.*:RuntimeWarning:',
    'ignore:.*invalid value encountered in det.*:RuntimeWarning:',
    'ignore:.*Treating CircuitInstruction as an iterable is deprecated legacy behavior since Qiskit 1.2, and will be removed in Qiskit 3.0.*:DeprecationWarning:',
    'ignore:.*qiskit.providers.models is deprecated since Qiskit 1.2*:DeprecationWarning:',
    'ignore:.*The class ``qiskit.qobj.*`` is deprecated as of Qiskit 1.3.*:DeprecationWarning:',
    'ignore:.*The property ``qiskit.circuit.instruction.Instruction.*`` is deprecated as of qiskit 1.3.0.*:DeprecationWarning:',
]

[tool.coverage]
run.source = ["mqt.predictor"]
report.exclude_also = [
    '\.\.\.',
    'if TYPE_CHECKING:',
    'raise AssertionError',
    'raise NotImplementedError',
]
run.disable_warnings = [
    "no-sysmon",
]

show_missing = true
skip_empty = true
precision = 1

[tool.mypy]
mypy_path = "$MYPY_CONFIG_FILE_DIR/src"
files = ["src", "tests"]
python_version = "3.10"
strict = true
enable_error_code = ["ignore-without-code", "redundant-expr", "truthy-bool"]
warn_unreachable = true
explicit_package_bases = true
pretty = true

[[tool.mypy.overrides]]
module = ["pytket.*"]
implicit_reexport = true

[[tool.mypy.overrides]]
# `mqt.bench` and `sb3_contrib` are fully typed but take forever to install in the environment.
# recent versions of `gym` are typed, but stable-baselines3 pins a very old version of gym.
# qiskit is not yet marked as typed, but is typed mostly.
# the other libraries do not have type stubs.
module = ["qiskit.*", "joblib.*", "sklearn.*", "matplotlib.*", "gymnasium.*", "mqt.bench.*", "sb3_contrib.*", "bqskit.*", "qiskit_ibm_runtime.*", "networkx.*", "stable_baselines3.*", "torch", "torch.*", "torch_geometric", "torch_geometric.*", "optuna.*"]
ignore_missing_imports = true

[[tool.mypy.overrides]]
module = ["mqt.predictor.ml.*"]
disallow_subclassing_any = false

[tool.ruff]
line-length = 120
extend-include = ["*.ipynb"]
preview = true
unsafe-fixes = true

[tool.ruff.lint]
extend-select = [
    "A",           # flake8-builtins
    "ANN",         # flake8-annotations
    "ARG",         # flake8-unused-arguments
    "ASYNC",       # flake8-async
    "B",  "B904",  # flake8-bugbear
    "C4",          # flake8-comprehensions
    "D",           # pydocstyle
    "EM",          # flake8-errmsg
    "EXE",         # flake8-executable
    "FA",          # flake8-future-annotations
    "FLY",         # flynt
    "FURB",        # refurb
    "I",           # isort
    "ICN",         # flake8-import-conventions
    "ISC",         # flake8-implicit-str-concat
    "LOG",         # flake8-logging-format
    "N",           # flake8-naming
    "NPY",         # numpy
    "PERF",        # perflint
    "PGH",         # pygrep-hooks
    "PIE",         # flake8-pie
    "PL",          # pylint
    "PT",          # flake8-pytest-style
    "PTH",         # flake8-use-pathlib
    "PYI",         # flake8-pyi
    "Q",           # flake8-quotes
    "RET",         # flake8-return
    "RSE",         # flake8-raise
    "RUF",         # Ruff-specific
    "SLF",         # flake8-self
    "SLOT",        # flake8-slots
    "SIM",         # flake8-simplify
    "TC",         # flake8-type-checking
    "TID",         # flake8-tidy-imports
    "TRY",         # tryceratops
    "UP",          # pyupgrade
    "YTT",         # flake8-2020
]
ignore = [
    "ISC001",  # Conflicts with formatter
    "E501",    # Line too long (Black is enough)
    "PLR",     # Design related pylint codes
    "S101",    # Use of assert detected
]
flake8-unused-arguments.ignore-variadic-names = true
future-annotations = true

[tool.ruff.lint.isort]
known-first-party = ["mqt.predictor"]

[tool.ruff.lint.per-file-ignores]
"*.pyi" = ["D"]  # pydocstyle
"*.ipynb" = [
    "D",    # pydocstyle
    "E402", # Allow imports to appear anywhere in Jupyter notebooks
    "I002", # Allow missing `from __future__ import annotations` import
]

[tool.ruff.lint.pydocstyle]
convention = "google"


[tool.typos]
default.extend-ignore-re = [
  '"id": ".*",',
  "(?Rm)^.*(#|//)\\s*spellchecker:disable-line$",  # ignore line
  "(?s)(#|//)\\s*spellchecker:off.*?\\n\\s*(#|//)\\s*spellchecker:on" # ignore block
]
[tool.typos.default.extend-words]
wille = "wille"
anc = "anc"
aer = "aer"
fom = "fom"
TPE = "TPE"

[tool.repo-review]
ignore = [
    "GH200",
]<|MERGE_RESOLUTION|>--- conflicted
+++ resolved
@@ -44,13 +44,10 @@
     "numpy>=1.26; python_version >= '3.12'",
     "numpy>=1.24; python_version >= '3.11'",
     "numpy>=1.22",
-<<<<<<< HEAD
     "numpy>=1.22,<2; sys_platform == 'darwin' and 'x86_64' in platform_machine and python_version < '3.13'",  # Restrict numpy v2 for macOS x86 since it is not supported anymore since torch v2.3.0
     "optuna>=4.5.0",
     "torch-geometric>=2.6.1",
     "torch>=2.7.1,<2.8.0; sys_platform == 'darwin' and 'x86_64' in platform_machine and python_version < '3.13'",  # Restrict torch v2.3.0 for macOS x86 since it is not supported anymore.
-=======
->>>>>>> 1a25e9df
     "typing-extensions>=4.1",  # for `assert_never`
 ]
 
