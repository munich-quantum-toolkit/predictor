--- conflicted
+++ resolved
@@ -28,18 +28,10 @@
 dynamic = ["version"]
 
 dependencies = [
-<<<<<<< HEAD
-    "mqt.bench>=2.0.0", # because of https://github.com/CQCL/pytket-qiskit/issues/499
-    "qiskit!=1.3.2, <2.0.0", # that specific release causes a Qiskit error when using the CommutativeInverseCancellation pass, see https://github.com/Qiskit/qiskit/issues/13742
-    "pytket>=1.29.0", # lowest version that supports the used pytket AutoRebase pass instead of auto_rebase
-    "pytket_qiskit>=0.60.0", #Qiskit v2 support from v0.69
-    "requests",
-=======
     "mqt.bench>=1.1.3,<2",
     "qiskit>=1.0,<2,!=1.3.2", # explicitly upper cap Qiskit 2.0 as it is not supported yet. 1.3.2 causes a Qiskit error when using the CommutativeInverseCancellation pass, see https://github.com/Qiskit/qiskit/issues/13742
     # lowest version that supports the used pytket AutoRebase pass instead of auto_rebase
     "pytket>=1.29.0",
->>>>>>> 071fae7d
     "sb3_contrib>=2.0.0",
     "tqdm>=4.66.0",
     "scikit-learn>=1.5.1",
@@ -47,10 +39,7 @@
     "bqskit>=1.2.0",
     "numpy>=1.26; python_version >= '3.12'",
     "numpy>=1.24; python_version >= '3.11'",
-<<<<<<< HEAD
-=======
     "numpy>=1.22",
->>>>>>> 071fae7d
     "numpy>=1.22,<2; sys_platform == 'darwin' and 'x86_64' in platform_machine",  # Restrict numpy v2 for macOS x86 since it is not supported anymore since torch v2.3.0
     "torch>=2.2.2,<2.3.0; sys_platform == 'darwin' and 'x86_64' in platform_machine",  # Restrict torch v2.3.0 for macOS x86 since it is not supported anymore.
     "typing-extensions>=4.1",  # for `assert_never`
