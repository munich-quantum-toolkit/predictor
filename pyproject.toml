# Copyright (c) 2023 - 2025 Chair for Design Automation, TUM
# Copyright (c) 2025 Munich Quantum Software Company GmbH
# All rights reserved.
#
# SPDX-License-Identifier: MIT
#
# Licensed under the MIT License

[build-system]
requires = [
  "hatchling>=1.27.0",
  "hatch-vcs>=0.4.0"
]
build-backend = "hatchling.build"

[project]
name = "mqt.predictor"
description = "MQT Predictor - A MQT Tool for Automatic Device Selection with Device-Specific Circuit Compilation for Quantum Computing"
readme = "README.md"
authors = [
    { name = "Nils Quetschlich", email = "nils.quetschlich@tum.de" },
    { name = "Lukas Burgholzer", email = "lukas.burgholzer@tum.de"},
    { name = "Patrick Hopf", email = "patrick.hopf@tum.de"},
]
keywords = ["MQT",  "quantum computing", "compilation", "machine learning", "prediction"]
license = "MIT"
license-files = ["LICENSE.md"]
requires-python = ">=3.10"
dynamic = ["version"]

dependencies = [
    "mqt.bench>=2.0.0",
    "qiskit>=1.3.3",
    "pytket>=1.29.0", # lowest version that supports the used pytket AutoRebase pass instead of auto_rebase
    "pytket_qiskit>=0.71.0",
    # TODO(denialhaag): Remove once pytket_qiskit is updated
    #   https://github.com/munich-quantum-toolkit/predictor/issues/471
    "qiskit-ibm-runtime>=0.30.0,<0.42.0",
    "sb3_contrib>=2.0.0",
    "stable-baselines3>=2.7.0",
    "tqdm>=4.66.0",
    "rich>=12.6.0",
    "scikit-learn>=1.5.1",
    "tensorboard>=2.17.0",
    "bqskit>=1.2.0",
    "numpy>=2.1; python_version >= '3.13'",
    "numpy>=1.26; python_version >= '3.12'",
    "numpy>=1.24; python_version >= '3.11'",
    "numpy>=1.22",
    "typing-extensions>=4.1",  # for `assert_never`
    "qiskit-ibm-transpiler==0.15.0",
    "qiskit-ibm-ai-local-transpiler==0.5.5; python_version < '3.13'",
]

classifiers = [
    "Development Status :: 4 - Beta",
    "Intended Audience :: Developers",
    "Intended Audience :: Science/Research",
    "Natural Language :: English",
    "Operating System :: MacOS",
    "Operating System :: Microsoft :: Windows",
    "Operating System :: POSIX :: Linux",
    "Programming Language :: Python",
    "Programming Language :: Python :: 3 :: Only",
    "Programming Language :: Python :: 3.10",
    "Programming Language :: Python :: 3.11",
    "Programming Language :: Python :: 3.12",
    "Programming Language :: Python :: 3.13",
    "Topic :: Scientific/Engineering :: Electronic Design Automation (EDA)",
    "Typing :: Typed",
]

[dependency-groups]
test = [
    "pytest>=9.0.1",
    "pytest-cov>=7.0.0",
]
docs = [
    "furo>=2025.09.25",
    "myst-nb>=1.3.0",
    "setuptools-scm>=9.2.2",
    "sphinx>=8.1.3",
    "sphinx>=8.2.3; python_version >= '3.11'",
    "sphinx-autoapi>=3.6.0",
    "sphinx-copybutton>=0.5.2",
    "sphinx-design>=0.6.1",
    "sphinxcontrib-bibtex>=2.6.5",
    "sphinxcontrib-svg2pdfconverter>=1.3.0",
    "sphinxext-opengraph>=0.13.0",
]
dev = [
    {include-group = "test"},
    "nox>=2025.11.12",
]

[project.urls]
Homepage = "https://github.com/munich-quantum-toolkit/predictor"
Issues = "https://github.com/munich-quantum-toolkit/predictor/issues"
Discussions = "https://github.com/munich-quantum-toolkit/predictor/discussions"
Research = "https://www.cda.cit.tum.de/research/quantum/"

[tool.check-sdist]
sdist-only = ["src/mqt/predictor/_version.py"]

[tool.hatch.build.targets.wheel]
packages = ["src/mqt"]

[tool.hatch.version]
source = "vcs"

[tool.hatch.build.hooks.vcs]
version-file = "src/mqt/predictor/_version.py"


[tool.pytest]
minversion = "9.0"
testpaths = ["tests"]
strict = true
addopts = [
    "-ra",
    "--showlocals",
]
log_level = "INFO"
filterwarnings = [
    'error',
    'ignore:.*pytorch.*:UserWarning:',
    'ignore:.*Values in x.*:RuntimeWarning:',
    'ignore:.*The least populated class in y has only 3 members, which is less than n_splits=5.*:UserWarning:',
    'ignore:.*divide by zero encountered in det.*:RuntimeWarning:',
    'ignore:.*invalid value encountered in det.*:RuntimeWarning:',
    'ignore:.*Treating CircuitInstruction as an iterable is deprecated legacy behavior since Qiskit 1.2, and will be removed in Qiskit 3.0.*:DeprecationWarning:',
    'ignore:.*qiskit.providers.models is deprecated since Qiskit 1.2*:DeprecationWarning:',
    'ignore:.*The class ``qiskit.qobj.*`` is deprecated as of Qiskit 1.3.*:DeprecationWarning:',
    'ignore:.*The property ``qiskit.circuit.instruction.Instruction.*`` is deprecated as of qiskit 1.3.0.*:DeprecationWarning:',
    'ignore:.*Timeout is not supported on Windows\\.:RuntimeWarning',

]


[tool.coverage]
run.source = ["mqt.predictor"]
report.exclude_also = [
    '\.\.\.',
    'if TYPE_CHECKING:',
    'raise AssertionError',
    'raise NotImplementedError',
]
run.disable_warnings = [
    "no-sysmon",
]
show_missing = true
skip_empty = true
precision = 1


[tool.mypy]
mypy_path = "$MYPY_CONFIG_FILE_DIR/src"
files = ["src", "tests"]
python_version = "3.10"
strict = true
enable_error_code = ["ignore-without-code", "redundant-expr", "truthy-bool"]
warn_unreachable = true
explicit_package_bases = true
pretty = true

[[tool.mypy.overrides]]
module = ["pytket.*"]
implicit_reexport = true

[[tool.mypy.overrides]]
# `mqt.bench` and `sb3_contrib` are fully typed but take forever to install in the environment.
# recent versions of `gym` are typed, but stable-baselines3 pins a very old version of gym.
# qiskit is not yet marked as typed, but is typed mostly.
# the other libraries do not have type stubs.
module = ["qiskit.*", "joblib.*", "sklearn.*", "matplotlib.*", "gymnasium.*", "mqt.bench.*", "sb3_contrib.*", "bqskit.*", "qiskit_ibm_runtime.*", "networkx.*", "stable_baselines3.*","qiskit_ibm_transpiler.*"]
ignore_missing_imports = true


[tool.ruff]
line-length = 120
namespace-packages = ["mqt"]
preview = true
fix = true
unsafe-fixes = true
show-fixes = true

[tool.ruff.format]
docstring-code-format = true

[tool.ruff.lint]
extend-select = [
    "A",           # flake8-builtins
    "ANN",         # flake8-annotations
    "ARG",         # flake8-unused-arguments
    "ASYNC",       # flake8-async
    "B",           # flake8-bugbear
    "C4",          # flake8-comprehensions
    "D",           # pydocstyle
    "EM",          # flake8-errmsg
    "EXE",         # flake8-executable
    "FA",          # flake8-future-annotations
    "FLY",         # flynt
    "FURB",        # refurb
    "I",           # isort
    "ICN",         # flake8-import-conventions
    "ISC",         # flake8-implicit-str-concat
    "LOG",         # flake8-logging-format
    "N",           # flake8-naming
    "NPY",         # numpy
    "PERF",        # perflint
    "PGH",         # pygrep-hooks
    "PIE",         # flake8-pie
    "PL",          # pylint
    "PT",          # flake8-pytest-style
    "PTH",         # flake8-use-pathlib
    "PYI",         # flake8-pyi
    "Q",           # flake8-quotes
    "RET",         # flake8-return
    "RSE",         # flake8-raise
    "RUF",         # Ruff-specific
    "SLF",         # flake8-self
    "SLOT",        # flake8-slots
    "SIM",         # flake8-simplify
    "TC",         # flake8-type-checking
    "TID",         # flake8-tidy-imports
    "TRY",         # tryceratops
    "UP",          # pyupgrade
    "YTT",         # flake8-2020
]
ignore = [
    "E501",    # Line too long (Black is enough)
    "PLR",     # Design-related pylint codes
    "S101",    # Use of assert detected
]
flake8-unused-arguments.ignore-variadic-names = true
future-annotations = true

[tool.ruff.lint.isort]
known-first-party = ["mqt.predictor"]

[tool.ruff.lint.per-file-ignores]
"*.pyi" = ["D"]  # pydocstyle
"*.ipynb" = [
    "D",    # pydocstyle
    "E402", # Allow imports to appear anywhere in Jupyter notebooks
    "I002", # Allow missing `from __future__ import annotations` import
]

[tool.ruff.lint.pydocstyle]
convention = "google"


[tool.typos]
default.extend-ignore-re = [
  '"id": ".*",',
  "(?Rm)^.*(#|//)\\s*spellchecker:disable-line$",  # ignore line
  "(?s)(#|//)\\s*spellchecker:off.*?\\n\\s*(#|//)\\s*spellchecker:on" # ignore block
]

[tool.typos.default.extend-words]
wille = "wille"
anc = "anc"
aer = "aer"
fom = "fom"


[tool.repo-review]
<<<<<<< HEAD
ignore = ["GH200"]

[tool.uv]
override-dependencies = [
  "networkx==2.8.5", # Required by `qiskit-ibm-transpiler`
]
=======
ignore = [
    "GH200",
]


[tool.check-sdist]
sdist-only = ["src/mqt/predictor/_version.py"]
>>>>>>> d2ed97c3
<|MERGE_RESOLUTION|>--- conflicted
+++ resolved
@@ -265,19 +265,13 @@
 
 
 [tool.repo-review]
-<<<<<<< HEAD
 ignore = ["GH200"]
 
 [tool.uv]
 override-dependencies = [
   "networkx==2.8.5", # Required by `qiskit-ibm-transpiler`
 ]
-=======
-ignore = [
-    "GH200",
-]
 
 
 [tool.check-sdist]
-sdist-only = ["src/mqt/predictor/_version.py"]
->>>>>>> d2ed97c3
+sdist-only = ["src/mqt/predictor/_version.py"]