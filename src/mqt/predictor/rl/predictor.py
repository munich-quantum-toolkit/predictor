--- conflicted
+++ resolved
@@ -87,11 +87,7 @@
             batch_size = 10
             progress_bar = False
         else:
-<<<<<<< HEAD
-            # default MaskablePPO values
-=======
             # default PPO values
->>>>>>> 90d7a418
             n_steps = 2048
             n_epochs = 10
             batch_size = 64
