--- conflicted
+++ resolved
@@ -200,14 +200,10 @@
                         pm = PassManager()
 
                         pm.append(
-<<<<<<< HEAD
-                            action["transpile_pass"],
-=======
                             action["transpile_pass"](
                                 self.device["native_gates"],
                                 CouplingMap(self.device["cmap"]) if self.layout is not None else None,  # type: ignore[redundant-expr]
                             ),
->>>>>>> 0683e593
                             do_while=action["do_while"],
                         )
                     else:
