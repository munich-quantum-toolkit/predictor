--- conflicted
+++ resolved
@@ -592,6 +592,11 @@
         number_epochs: int = 100,
         number_trials: int = 50,
         verbose: bool = False,
+        self,
+        training_data: TrainingData | None = None,
+        number_epochs: int = 100,
+        number_trials: int = 50,
+        verbose: bool = False,
     ) -> nn.Module:
         """Train the GNN model(s) and return the trained model.
 
@@ -740,15 +745,9 @@
                 scheduler=None,
             )
             if verbose:
-<<<<<<< HEAD
                 test_loader = DataLoader(training_data.X_test, batch_size=64, shuffle=False)
                 avg_loss_test = dict_results = evaluate_classification_model(
                     model, test_loader, loss_fn=loss_fn, device=device, verbose=verbose
-=======
-                test_loader = DataLoader(training_data.test_data, batch_size=64, shuffle=False)
-                avg_loss_test = dict_results = evaluate_classification_model(
-                    model, test_loader, device=device, verbose=verbose
->>>>>>> e59a941a
                 )
                 print(f"Test loss: {avg_loss_test:.4f}, {dict_results}")
 
