--- conflicted
+++ resolved
@@ -78,42 +78,6 @@
     from mqt.predictor.reward import figure_of_merit
 
 import json
-import warnings
-
-# ─────────────────────────────────────────────────────────────────────────
-# Suppress torch-geometric "plugin" import warnings (torch-scatter, etc.)
-warnings.filterwarnings(
-    "ignore",
-    message=r"An issue occurred while importing 'torch-scatter'.*",
-    category=UserWarning,
-    module=r"torch_geometric.typing",
-)
-warnings.filterwarnings(
-    "ignore",
-    message=r"An issue occurred while importing 'torch-spline-conv'.*",
-    category=UserWarning,
-    module=r"torch_geometric.typing",
-)
-warnings.filterwarnings(
-    "ignore",
-    message=r"An issue occurred while importing 'torch-sparse'.*",
-    category=UserWarning,
-    module=r"torch_geometric.typing",
-)
-warnings.filterwarnings(
-    "ignore",
-    message=r"An issue occurred while importing 'torch-geometric'.*",
-    category=UserWarning,
-)
-
-
-warnings.filterwarnings(
-    "ignore",
-    message=r".*'type_params' parameter of 'typing\._eval_type'.*",
-    category=DeprecationWarning,
-)
-
-# ─────────────────────────────────────────────────────────────────────────
 
 plt.rcParams["font.family"] = "Times New Roman"
 
@@ -136,11 +100,7 @@
     path_training_data: Path | None = None,
     timeout: int = 600,
     gnn: bool = False,
-<<<<<<< HEAD
     **gnn_kwargs: Unpack[TrainGNNKwargs],
-=======
-    **gnn_kwargs,
->>>>>>> 17c6575a
 ) -> bool:
     """Sets up the device predictor for the given figure of merit.
 
