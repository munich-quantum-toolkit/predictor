name: CI
on:
  push:
    branches:
      - main
  pull_request:
  merge_group:
  workflow_dispatch:

concurrency:
  group: ${{ github.workflow }}-${{ github.head_ref || github.run_id }}
  cancel-in-progress: true

jobs:
  change-detection:
    name: 🔍 Change
    uses: munich-quantum-toolkit/workflows/.github/workflows/reusable-change-detection.yml@v1.8

  python-linter:
    name: 🐍 Lint
    needs: change-detection
    if: fromJSON(needs.change-detection.outputs.run-python-tests)
    uses: munich-quantum-toolkit/workflows/.github/workflows/reusable-python-linter.yml@v1.8

  python-tests:
    name: 🐍 Test
    needs: change-detection
    if: fromJSON(needs.change-detection.outputs.run-python-tests)
    uses: munich-quantum-toolkit/workflows/.github/workflows/reusable-python-ci.yml@v1.8
    with:
      enable-ubuntu2404: true
      enable-ubuntu2404-arm: false # not supported by BQSKit
<<<<<<< HEAD
      enable-macos13: false # only for debugging of failing ubuntu tests
      enable-macos14: false # only for debugging of failing ubuntu tests
      enable-windows2022: false # only for debugging of failing ubuntu testsse
=======
      enable-macos13: true
      enable-macos14: true
      enable-windows2022: false # only false for debugging the failing ubuntu test
>>>>>>> 79d5d5a1
    permissions:
      contents: read
      id-token: write

  code-ql:
    name: 📝 CodeQL
    needs: change-detection
    if: fromJSON(needs.change-detection.outputs.run-code-ql)
    uses: munich-quantum-toolkit/workflows/.github/workflows/reusable-code-ql-python.yml@v1.8

  cd:
    name: 🚀 CD
    needs: change-detection
    if: fromJSON(needs.change-detection.outputs.run-cd)
    uses: munich-quantum-toolkit/workflows/.github/workflows/reusable-python-packaging.yml@v1.8
    with:
      pure-python: true

  required-checks-pass: # This job does nothing and is only used for branch protection
    name: 🚦 Check
    if: always()
    needs:
      - change-detection
      - python-linter
      - python-tests
      - cd
      - code-ql
    runs-on: ubuntu-latest
    steps:
      - name: Decide whether the needed jobs succeeded or failed
        uses: re-actors/alls-green@release/v1
        with:
          allowed-skips: >-
            ${{
              fromJSON(needs.change-detection.outputs.run-python-tests)
              && '' || 'python-linter,'
            }}
            ${{
              fromJSON(needs.change-detection.outputs.run-python-tests)
              && '' || 'python-tests,'
            }}
            ${{
              fromJSON(needs.change-detection.outputs.run-code-ql)
              && '' || 'code-ql,'
            }}
            ${{
              fromJSON(needs.change-detection.outputs.run-cd)
              && '' || 'cd,'
            }}
          jobs: ${{ toJSON(needs) }}<|MERGE_RESOLUTION|>--- conflicted
+++ resolved
@@ -29,16 +29,10 @@
     uses: munich-quantum-toolkit/workflows/.github/workflows/reusable-python-ci.yml@v1.8
     with:
       enable-ubuntu2404: true
-      enable-ubuntu2404-arm: false # not supported by BQSKit
-<<<<<<< HEAD
-      enable-macos13: false # only for debugging of failing ubuntu tests
-      enable-macos14: false # only for debugging of failing ubuntu tests
-      enable-windows2022: false # only for debugging of failing ubuntu testsse
-=======
+      enable-ubuntu2404-arm: true # not supported by BQSKit
       enable-macos13: true
       enable-macos14: true
-      enable-windows2022: false # only false for debugging the failing ubuntu test
->>>>>>> 79d5d5a1
+      enable-windows2022: true
     permissions:
       contents: read
       id-token: write
